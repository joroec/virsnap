# virsnap

virsnap is a CLI snapshot utility for libvirt. The small tool is designed for
the automated creation of virtual machine snapshots (e.g. KVM domains). In
addition to creating snapshots, the tool allows to remove expired snapshots if
there are enough newer snapshots for this virtual machine.

## Usage

```
virsnap is a small tool that eases the automated creation and deletion of VM snapshots.

Usage:
  virsnap [command]

Available Commands:
  clean       Remove expired snapshots from the system
  create      Create a snapshot of one or more virtual machines
  help        Help about any command
  list        List snapshots of one or more virtual machines
  version     Print the version of the software

Flags:
  -h, --help      help for virsnap
  -v, --verbose   verbose output

Use "virsnap [command] --help" for more information about a command.
```

### List snapshots

```
joroec@host:~ $ virsnap list "^examplevm[0-9]*$"
examplevm1 (current state: DOMAIN_PAUSED, 1 snapshots total)
+------------------------+-------------------------------+---------+
|        SNAPSHOT        |             TIME              |  STATE  |
+------------------------+-------------------------------+---------+
| virsnap_heuristic_bose | Thu Jul 11 08:37:50 CEST 2019 | shutoff |
+------------------------+-------------------------------+---------+

examplevm2 (current state: DOMAIN_RUNNING, 2 snapshots total)
+--------------------------+-------------------------------+---------+
|         SNAPSHOT         |             TIME              |  STATE  |
+--------------------------+-------------------------------+---------+
| virsnap_hardcore_galileo | Thu Jul 11 08:39:51 CEST 2019 | running |
| virsnap_angry_hypatia    | Thu Jul 11 08:40:15 CEST 2019 | shutoff |
+--------------------------+-------------------------------+---------+
```

```
joroec@host:~ $ virsnap list
examplevm1 (current state: DOMAIN_SHUTOFF, 1 snapshots total)
+------------------------+-------------------------------+---------+
|        SNAPSHOT        |             TIME              |  STATE  |
+------------------------+-------------------------------+---------+
| virsnap_heuristic_bose | Thu Jul 11 08:37:50 CEST 2019 | shutoff |
+------------------------+-------------------------------+---------+

examplevm2 (current state: DOMAIN_RUNNING, 2 snapshots total)
+--------------------------+-------------------------------+---------+
|         SNAPSHOT         |             TIME              |  STATE  |
+--------------------------+-------------------------------+---------+
| virsnap_hardcore_galileo | Thu Jul 11 08:39:51 CEST 2019 | running |
| virsnap_angry_hypatia    | Thu Jul 11 08:40:15 CEST 2019 | shutoff |
+--------------------------+-------------------------------+---------+

othervm1 (current state: DOMAIN_RUNNING, 1 snapshots total)
+-------------------------+-------------------------------+---------+
|        SNAPSHOT         |             TIME              |  STATE  |
+-------------------------+-------------------------------+---------+
| virsnap_gracious_turing | Thu Jul 11 09:05:36 CEST 2019 | shutoff |
+-------------------------+-------------------------------+---------+
```

### Create snapshots

```
joroec@host:~ $ virsnap create --shutdown --force --verbose "^examplevm2$"
DEBU[0000] Trying to shutdown domain "examplevm2" gracefully.
DEBU[0000] Sending shutdown request to VM "examplevm2".
DEBU[0000] Waiting vor the VM "examplevm2" to shutdown.
DEBU[0065] Beginning creation of snapshot for VM "examplevm2".
INFO[0065] Created snapshot "virsnap_condescending_fermat" for VM "examplevm2".
DEBU[0065] Restoring previous state of vm "examplevm2"
DEBU[0066] Leaving creation of snapshot "virsnap_condescending_fermat" for VM "examplevm2".
```

### Remove expired snapshots

The parameter `k` specifies the versions to keep:

```
joroec@host:~ $ virsnap list "^examplevm2$"
examplevm2 (current state: DOMAIN_RUNNING, 4 snapshots total)
+------------------------------+-------------------------------+---------+
|           SNAPSHOT           |             TIME              |  STATE  |
+------------------------------+-------------------------------+---------+
| virsnap_hardcore_galileo     | Thu Jul 11 08:39:51 CEST 2019 | running |
| virsnap_angry_hypatia        | Thu Jul 11 08:40:15 CEST 2019 | shutoff |
| virsnap_cranky_sammet        | Thu Jul 11 09:07:55 CEST 2019 | shutoff |
| virsnap_condescending_fermat | Thu Jul 11 09:09:09 CEST 2019 | shutoff |
+------------------------------+-------------------------------+---------+


joroec@host:~ $ virsnap clean -y -k 2 "^examplevm2$"
INFO[0000] Removing snapshot "virsnap_hardcore_galileo" of VM "examplevm2".
INFO[0000] Removing snapshot "virsnap_angry_hypatia" of VM "examplevm2".


joroec@host:~ $ virsnap list "^examplevm2$"
examplevm2 (current state: DOMAIN_RUNNING, 2 snapshots total)
+------------------------------+-------------------------------+---------+
|           SNAPSHOT           |             TIME              |  STATE  |
+------------------------------+-------------------------------+---------+
| virsnap_cranky_sammet        | Thu Jul 11 09:07:55 CEST 2019 | shutoff |
| virsnap_condescending_fermat | Thu Jul 11 09:09:09 CEST 2019 | shutoff |
+------------------------------+-------------------------------+---------+

```

## Dependencies

virsnap needs go 1.12+ and uses `go modules` for dependency management. For more
information on `go modules`, see the corresponding [go modules documentation].

[go modules documentation]: https://github.com/golang/go/wiki/Modules

## Installation

First make sure libvirt is installed. You can use your local packet manager or [compile](https://libvirt.org/compiling.html) it by yourself.

On Ubuntu, you can use apt:
```shell
sudo apt-get install libvirt-bin libvirt-dev
```

On macOS, you can use Homebrew:

```shell
brew install libvirt
```

To install virsnap, execute the following in your shell:

```shell
git clone http://github.com/joroec/virsnap
cd virsnap
go build
sudo install virsnap /usr/local/bin/virsnap
```

This will compile and link the virsnap binary and install it into
`/usr/local/bin/virsnap`. No other file is installed in system directories.

To remove the tool from your system, execute the following in your shell:

```shell
sudo rm /usr/local/bin/virsnap
```

<<<<<<< HEAD
## Periodical snapshots

To use virsnap for regular snapshotting your virtual machines, determine your
init system and instruct it to periodically call virsnap. There are examplary
init configurations in the `init` directory of this repository.


### systemd
Adjust the files `init/systemd/virsnap.service` and `init/systemd/virsnap.timer`
to your needs. After this, copy both files to `/etc/systemd/system`.

You can check that your service if found:
```shell
$ systemctl status virsnap
● virsnap.service - A CLI snapshot systemd service for libvirt
   Loaded: loaded (/etc/systemd/system/virsnap.service; static; vendor preset: enabled)
   Active: inactive (dead)
```

Test a single execution of virsnap if desired:
```shell
systemctl start virsnap
```

You can watch the logs with:
```shell
journalctl -u virsnap
```

Start periodic execution:
```shell
systemctl start virsnap.timer
```

Check if the timer is activated:
```shell
systemctl status virsnap.timer
```

## Community, discussion, contribution, and support
=======
## Contributing

See `CONTRIBUTING.md` file.

## FAQ
>>>>>>> 998ac699

### How do I install golang 1.12?

You should always prefer your distribution's packet manager for installing
software. If your packet manager does not offer a suitable packet for golang
1.12, you can install it manually. The following are the commands needed for the
manual installation on a Ubuntu 18.04 LTS system.

I prefer to compile software by myself. Alternatively, you can use a release
link to download a binary release of golang. You can find the direct link to
the current go version at the [release page]. The following will build golang
from source:

Visit the official [build guide] for more information.

Newer versions of the golang compiler are written completely in golang.
In compiler construction, there is typically a bootstrap version of a compiler
written in another language (e.g. C) to compile the actual compiler. For golang,
this is the release branch `release-branch.go1.4` which is a bootstrap compiler
for golang written in C. You need to have a GCC or Clang compiler installed
on your system.

Start with downloading the golang source code:

```shell
$ sudo apt-get update && sudo apt-get upgrade
$ git clone https://github.com/golang/go
```

Now, build the bootstrap compiler:
```shell
$ git checkout release-branch.go1.4
$ cd src
$ ./all.bash
...
net/rpc/jsonrpc

Build complete; skipping tests.
To force tests, set GO14TESTS=1 and re-run, but expect some failures.
$ cd ../../
$ cp -r go /tmp/go-bootstrap
```

Now, change back to the desired release brach and compile the golang compiler:
```
cd go
git checkout go1.12.6
git clean -df
cd src
GOROOT_BOOTSTRAP=/tmp/go-bootstrap GOROOT_FINAL=/usr/local/lib/go GOBIN=/usr/local/bin ./make.bash
Building Go cmd/dist using /tmp/go-bootstrap.
Building Go toolchain1 using /tmp/go-bootstrap.
Building Go bootstrap cmd/go (go_bootstrap) using Go toolchain1.
Building Go toolchain2 using go_bootstrap and Go toolchain1.
Building Go toolchain3 using go_bootstrap and Go toolchain2.
Building packages and commands for linux/amd64.
---
Installed Go for linux/amd64 in /home/.../go
Installed commands in /home/.../go/bin

The binaries expect /home/.../go to be copied or moved to /usr/local/lib/go
```

In the last step, you need to install your newly compiled go compiler to your
system:

```shell
cd ../../
sudo cp -r go /usr/local/lib/go
sudo ln -s /usr/local/lib/go/bin/go /usr/local/bin/go
sudo ln -s /usr/local/lib/go/bin/gofmt /usr/local/bin/gofmt
```

To clean your system from the intermediate products and repositories, you can
execute the following commands:
```
rm -rf /tmp/go-bootstrap
rm -rf go
```

Finally, you can set up your [golang workspace]:
```shell
mkdir ~/.go-workspace
```

and add to your `~/.bash_profile` / `.zshrc`:
```
export GOPATH=$HOME/.go-workspace
```

[build guide]: https://golang.org/doc/install/source
[release page]: https://golang.org/dl/
[golang workspace]: https://golang.org/doc/code.html

## Authors

See `AUTHORS` file.

## License

MIT License. See `LICENSE` file.<|MERGE_RESOLUTION|>--- conflicted
+++ resolved
@@ -158,7 +158,6 @@
 sudo rm /usr/local/bin/virsnap
 ```
 
-<<<<<<< HEAD
 ## Periodical snapshots
 
 To use virsnap for regular snapshotting your virtual machines, determine your
@@ -198,14 +197,11 @@
 systemctl status virsnap.timer
 ```
 
-## Community, discussion, contribution, and support
-=======
 ## Contributing
 
 See `CONTRIBUTING.md` file.
 
 ## FAQ
->>>>>>> 998ac699
 
 ### How do I install golang 1.12?
 
